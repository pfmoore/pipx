#!/usr/bin/env python3

import os
import subprocess
import sys
import tempfile
import unittest
from shutil import which
from pathlib import Path

from pipx.main import split_run_argv
from pipx.util import WINDOWS


PIPX_PATH = CURDIR = Path(__file__).parent.parent

assert not hasattr(sys, "real_prefix"), "Tests cannot run under virtualenv"
assert getattr(sys, "base_prefix", sys.prefix) != sys.prefix, "Tests require venv"


class TestPipxArgParsing(unittest.TestCase):
    def test_split_run_argv(self):
        args_to_parse, binary_args = split_run_argv(["pipx"])
        self.assertEqual(args_to_parse, [])
        self.assertEqual(binary_args, [])

        args_to_parse, binary_args = split_run_argv(["pipx", "list"])
        self.assertEqual(args_to_parse, ["list"])
        self.assertEqual(binary_args, [])

        args_to_parse, binary_args = split_run_argv(["pipx", "list", "--help"])
        self.assertEqual(args_to_parse, ["list", "--help"])
        self.assertEqual(binary_args, [])

        args_to_parse, binary_args = split_run_argv(
            ["pipx", "run", "pycowsay", "moo", "--help"]
        )
        self.assertEqual(args_to_parse, ["run", "pycowsay"])
        self.assertEqual(binary_args, ["moo", "--help"])

        args_to_parse, binary_args = split_run_argv(
            ["pipx", "upgrade", "pycowsay", "moo", "--help"]
        )
        self.assertEqual(args_to_parse, ["upgrade", "pycowsay", "moo", "--help"])
        self.assertEqual(binary_args, [])

        args_to_parse, binary_args = split_run_argv(
            ["pipx", "runpip", "pycowsay", "--version"]
        )
        self.assertEqual(args_to_parse, ["runpip", "pycowsay"])
        self.assertEqual(binary_args, ["--version"])


class TestPipxCommands(unittest.TestCase):
    def setUp(self):
        """install pipx to temporary directory and save pipx binary path"""

        temp_dir = tempfile.TemporaryDirectory(prefix="pipx_tests_")
        env = os.environ
        home_dir = Path(temp_dir.name) / "subdir" / "pipxhome"
        bin_dir = Path(temp_dir.name) / "otherdir" / "pipxbindir"
        env["PIPX_HOME"] = str(home_dir)
        env["PIPX_BIN_DIR"] = str(bin_dir)
        if WINDOWS:
            pipx_bin = "pipx.exe"
        else:
            pipx_bin = "pipx"

        self.assertTrue(which(pipx_bin))
        self.pipx_bin = pipx_bin
        self.temp_dir = temp_dir
        self.bin_dir = bin_dir
        print()  # blank line to unit tests doesn't get overwritten by pipx output

    def tearDown(self):
        self.temp_dir.cleanup()

    def test_basic_commands(self):
        subprocess.run([self.pipx_bin, "--version"], check=True)
        subprocess.run([self.pipx_bin, "list"], check=True)
        subprocess.run([self.pipx_bin, "completions"], check=True)

    def test_pipx_help_contains_text(self):
        ret = subprocess.run(
            [self.pipx_bin, "--help"],
            stdout=subprocess.PIPE,
            stderr=subprocess.PIPE,
            check=True,
        )
        self.assertTrue("pipx" in ret.stdout.decode().lower())

    def test_arg_forwarding(self):
        # passing --help to pycowsay should NOT contain the word pipx
        ret = subprocess.run(
            [self.pipx_bin, "run", "pycowsay", "--help"],
            stdout=subprocess.PIPE,
            stderr=subprocess.PIPE,
        )
        stdout = ret.stdout.decode().lower()
        stderr = ret.stderr.decode().lower()
        print(stdout)
        print(stderr)
        self.assertTrue("pipx" not in stdout)
        self.assertTrue("pipx" not in stderr)

    def test_pipx_venv_cache(self):
        subprocess.run(
            [self.pipx_bin, "run", "--verbose", "pycowsay", "pycowsay args"], check=True
        )
        ret = subprocess.run(
            [
                self.pipx_bin,
                "run",
                "--verbose",
                "pycowsay",
                "different args should re-use cache",
            ],
            stdout=subprocess.PIPE,
            stderr=subprocess.PIPE,
            check=True,
        )
        self.assertTrue("Reusing cached venv" in ret.stderr.decode())
        ret = subprocess.run(
            [
                self.pipx_bin,
                "run",
                "--verbose",
                "--no-cache",
                "pycowsay",
                "no cache should remove cache",
            ],
            stdout=subprocess.PIPE,
            stderr=subprocess.PIPE,
            check=True,
        )
        self.assertTrue("Removing cached venv" in ret.stderr.decode())

    def test_install(self):
        easy_packages = ["pycowsay", "black"]
        tricky_packages = ["cloudtoken", "awscli", "ansible", "shell-functools"]
        if WINDOWS:
            all_packages = easy_packages
        else:
            all_packages = easy_packages + tricky_packages

        for package in all_packages:
            subprocess.run([self.pipx_bin, "install", package], check=True)

        ret = subprocess.run(
            [self.pipx_bin, "list"], check=True, stdout=subprocess.PIPE
        )

        for package in all_packages:
            self.assertTrue(package in ret.stdout.decode())

    def test_install_no_packages_found(self):
        ret = subprocess.run(
            [self.pipx_bin, "install", "--include-deps", "pygdbmi"],
            stdout=subprocess.PIPE,
            stderr=subprocess.PIPE,
        )
        self.assertTrue("No binaries associated with package" in ret.stderr.decode())

<<<<<<< HEAD
    def test_editable_install(self):
        subprocess.run(
            [str(self.pipx_bin), "install", "-e", "pipx", "--spec", str(PIPX_PATH)],
            check=True,
        )
=======
    # TODO determine why this is failing in CI
    # def test_editable_install(self):
    #     subprocess.run(
    #         [self.pipx_bin, "install", "-e", "pipx", "--spec", PIPX_PATH], check=True
    #     )
>>>>>>> b479a828

    def test_install_existing_package(self):
        subprocess.run([self.pipx_bin, "install", "pycowsay"], check=True)
        subprocess.run([self.pipx_bin, "install", "pycowsay"], check=True)

    def test_runpip(self):
        subprocess.run([self.pipx_bin, "install", "pycowsay"], check=True)
        subprocess.run([self.pipx_bin, "runpip", "pycowsay", "list"], check=True)

    def test_include_deps_install(self):
        self.assertNotEqual(
            subprocess.run(
                [self.pipx_bin, "install", "jupyter", "--spec", "jupyter==1.0.0"]
            ).returncode,
            0,
        )
        self.assertEqual(
            subprocess.run(
                [
                    self.pipx_bin,
                    "install",
                    "--include-deps",
                    "jupyter",
                    "--spec",
                    "jupyter==1.0.0",
                ]
            ).returncode,
            0,
        )

    def test_inject(self):
        subprocess.run([self.pipx_bin, "install", "pycowsay"], check=True)
        ret = subprocess.run(
            [self.pipx_bin, "inject", "pycowsay", "black"],
            stdout=subprocess.PIPE,
            check=True,
        )
        self.assertTrue("black" not in ret.stdout.decode())
        self.assertNotEqual(
            subprocess.run(
                [self.pipx_bin, "inject", "pycowsay", "black", "--include-deps"]
            ).returncode,
            0,
        )
        ret = subprocess.run(
            [
                self.pipx_bin,
                "inject",
                "pycowsay",
                "black",
                "--include-binaries",
                "--include-deps",
            ],
            stdout=subprocess.PIPE,
        )
        self.assertEqual(ret.returncode, 0)
        self.assertTrue("black" in ret.stdout.decode())

    def test_uninstall(self):
        subprocess.run([self.pipx_bin, "install", "pycowsay"], check=True)
        subprocess.run([self.pipx_bin, "uninstall", "pycowsay"], check=True)
        subprocess.run([self.pipx_bin, "uninstall-all"], check=True)

    def test_upgrade(self):
        self.assertNotEqual(
            subprocess.run([self.pipx_bin, "upgrade", "pycowsay"]).returncode, 0
        )
        subprocess.run([self.pipx_bin, "install", "pycowsay"], check=True)
        subprocess.run([self.pipx_bin, "upgrade", "pycowsay"], check=True)

    def test_upgrade_all(self):
        self.assertNotEqual(
            subprocess.run([self.pipx_bin, "upgrade", "pycowsay"]).returncode, 0
        )
        subprocess.run([self.pipx_bin, "install", "pycowsay"], check=True)
        subprocess.run([self.pipx_bin, "upgrade-all"], check=True)

    def test_reinstall_all(self):
        self.assertNotEqual(
            subprocess.run([self.pipx_bin, "upgrade", "pycowsay"]).returncode, 0
        )
        subprocess.run([self.pipx_bin, "install", "pycowsay"], check=True)
        if WINDOWS:
            py = sys.executable
        else:
            py = "python3"
        subprocess.run([self.pipx_bin, "reinstall-all", py], check=True)

    def test_run_downloads_from_internet(self):
        subprocess.run(
            [
                self.pipx_bin,
                "run",
                "https://gist.githubusercontent.com/cs01/"
                "fa721a17a326e551ede048c5088f9e0f/raw/"
                "6bdfbb6e9c1132b1c38fdd2f195d4a24c540c324/pipx-demo.py",
            ],
            check=True,
        )

    def test_symlink_points_to_wrong_location_warning(self):
        self.bin_dir.mkdir(exist_ok=True, parents=True)
        (self.bin_dir / "pycowsay").symlink_to("/dev/null")

        env = os.environ.copy()
        env["PATH"] = f"{str(self.bin_dir)}:{env.get('PATH')}"
        ret = subprocess.run(
            [self.pipx_bin, "install", "pycowsay"],
            stdout=subprocess.PIPE,
            stderr=subprocess.PIPE,
            env=env,
        )
        stdout = ret.stdout.decode()
        stderr = ret.stderr.decode()
        self.assertTrue("File exists at" in stderr)
        self.assertTrue("symlink missing or pointing to unexpected location" in stdout)
        # bin dir was on path, so the warning should NOT appear (even though the symlink
        # pointed to the wrong location)
        self.assertTrue("is not on your PATH environment variable" not in stderr)

    def test_path_warning(self):
        # warning should appear since temp directory is not on PATH
        self.assertTrue(
            "is not on your PATH environment variable."
            in subprocess.run(
                [self.pipx_bin, "install", "pycowsay"],
                check=True,
                stdout=subprocess.PIPE,
                stderr=subprocess.PIPE,
            ).stderr.decode()
        )

        env = os.environ.copy()
        # add bin dir to path, warning should NOT appear now
        env["PATH"] = f"{str(self.bin_dir)}:{env.get('PATH')}"
        self.assertTrue(
            "is not on your PATH environment variable."
            not in subprocess.run(
                [self.pipx_bin, "install", "pycowsay"],
                check=True,
                stdout=subprocess.PIPE,
                stderr=subprocess.PIPE,
                env=env,
            ).stderr.decode()
        )


def main():
    loader = unittest.TestLoader()
    suite = unittest.TestSuite()

    suite.addTests(loader.loadTestsFromTestCase(TestPipxArgParsing, TestPipxCommands))

    runner = unittest.TextTestRunner(verbosity=1)
    result = runner.run(suite)

    num_failures = len(result.errors) + len(result.failures)
    return num_failures


if __name__ == "__main__":
    exit(main())<|MERGE_RESOLUTION|>--- conflicted
+++ resolved
@@ -161,19 +161,11 @@
         )
         self.assertTrue("No binaries associated with package" in ret.stderr.decode())
 
-<<<<<<< HEAD
-    def test_editable_install(self):
-        subprocess.run(
-            [str(self.pipx_bin), "install", "-e", "pipx", "--spec", str(PIPX_PATH)],
-            check=True,
-        )
-=======
     # TODO determine why this is failing in CI
     # def test_editable_install(self):
     #     subprocess.run(
     #         [self.pipx_bin, "install", "-e", "pipx", "--spec", PIPX_PATH], check=True
     #     )
->>>>>>> b479a828
 
     def test_install_existing_package(self):
         subprocess.run([self.pipx_bin, "install", "pycowsay"], check=True)
